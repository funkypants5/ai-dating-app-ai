--- conflicted
+++ resolved
@@ -113,7 +113,6 @@
     # Use lovabot chat function with RAG
     response = lovabot_chat(messages)
     return response
-<<<<<<< HEAD
 
 # Date Planner Models
 class DatePlanRequest(BaseModel):
@@ -163,8 +162,6 @@
         return {"error": f"Error planning date: {str(e)}"}
 
     
-=======
-    
 # ==============================
 # AI Re-ranker
 # ==============================
@@ -172,5 +169,4 @@
 @app.post("/rank/recommendations")
 def rank_recommendations_endpoint(payload: Payload):
     """Rank candidate profiles based on compatibility with user."""
-    return rank_recommendations(payload)
->>>>>>> ef2fae26
+    return rank_recommendations(payload)